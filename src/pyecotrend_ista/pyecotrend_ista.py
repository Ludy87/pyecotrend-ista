"""Unofficial python library for the ista EcoTrend API."""

from __future__ import annotations

from http import HTTPStatus
import logging
import time
from typing import Any, cast
import warnings

import requests

from .const import API_BASE_URL, DEMO_USER_ACCOUNT, VERSION
from .exception_classes import KeycloakError, LoginError, ParserError, ServerError, deprecated
from .helper_object_de import CustomRaw
from .login_helper import LoginHelper
from .types import AccountResponse, ConsumptionsResponse, GetTokenResponse

_LOGGER = logging.getLogger(__name__)


class PyEcotrendIsta:
    """A Python client for interacting with the ista EcoTrend API.

    This class provides methods to authenticate and interact with the ista EcoTrend API.
    """

    _account: AccountResponse
    _uuid: str
    _access_token: str | None = None
    _refresh_token: str | None = None
    _access_token_expires_in: int = 0
    _header: dict[str, str] = {}
    _support_code: str | None = None
    _start_timer: float = 0.0

    def __init__(
        self,
        email: str,
        password: str,
        logger: logging.Logger | None = None,
        hass_dir: str | None = None,
        totp: str | None = None,
        session: requests.Session | None = None,
    ) -> None:
        """Initialize the PyEcotrendIsta client.

        Parameters
        ----------
        email : str
            The email address used to log in to the ista EcoTrend API.
        password : str
            The password used to log in to the ista EcoTrend API.
        logger : logging.Logger, optional
            [DEPRECATED] An optional logger instance for logging messages. Default is None.
        hass_dir : str, optional
            [DEPRECATED] An optional directory for Home Assistant configuration. Default is None.
        totp : str, optional
            An optional TOTP (Time-based One-Time Password) for two-factor authentication. Default is None.
        session : requests.Session, optional
            An optional requests session for making HTTP requests. Default is None.

        """

        if hass_dir:
            warnings.warn(
                "The 'hass_dir' parameter is deprecated and will be removed in a future release.",
                DeprecationWarning,
                stacklevel=2,
            )

        if logger:
            warnings.warn(
                "The 'logger' parameter is deprecated and will be removed in a future release.",
                DeprecationWarning,
                stacklevel=2,
            )

        self._email: str = email.strip()
        self._password: str = password



        self.loginhelper = LoginHelper(
            username=self._email,
            password=self._password,
            totp=totp,
            session=session,
            logger=_LOGGER,
        )

        self.session: requests.Session = self.loginhelper.session

    @property
    def access_token(self):
        """Retrieve the access token, refreshing it if necessary.

        This property checks if the access token is still valid. If the token has expired and the client is connected,
        it refreshes the token. The token is considered expired if the current time minus the start time exceeds the
        token's expiration period.

        Returns
        -------
        str
            The current access token.

        Notes
        -----
        This method will automatically refresh the access token if it has expired.

        """
        if (
            self._access_token_expires_in > 0
            and self._is_connected()
            and self._refresh_token
            and self._access_token_expires_in <= time.time() - self._start_timer
        ):
            self.__refresh()
        return self._access_token

    @access_token.setter
    def access_token(self, value: str) -> None:
        """Setter method for the access token attribute.

        Sets the access token value and updates the start timer to the current time.
        This method is used to assign a new access token value and reset the timer
        tracking the token's validity period.
        """
        self._access_token = value
        self._start_timer = time.time()
        _LOGGER.debug(
            "Initialized start timer for refresh token at %s",
            time.strftime("%Y-%m-%d %H:%M:%S", time.localtime(self._start_timer)),
        )

    def _is_connected(self) -> bool:
        """Check if the client is connected by verifying the presence of an access token.

        Returns
        -------
        bool
            True if the client has a valid access token, False otherwise.

        """
        return bool(self._access_token)


    def _logoff(self) -> None:
        """Log off the client by invalidating the current access token.

        This method sets the access token to None, effectively logging off the client.
        """
        self._access_token = None

    def __login(self) -> str | None:
        """Perform the login process to obtain an access token.

        If the email is a demo account, it logs in using a demo user login function.
        For other accounts, it retrieves a token using a login helper.

        Returns
        -------
        str or None
            The access token if login is successful, None otherwise.

        """
        if self._email == DEMO_USER_ACCOUNT:
            _LOGGER.debug("Logging in as demo user")
            token = self.demo_user_login()
        else:
            token = self.loginhelper.get_token()
        if token:
            self.access_token = token["access_token"]
            self._access_token_expires_in = token["expires_in"]
            self._refresh_token = token["refresh_token"]
            return self.access_token
        return None

    def __refresh(self) -> None:
        """Refresh the access token using the refresh token.

        This method retrieves a new access token, updates internal variables,
        and resets the token expiration timer.

        Raises
        ------
        ParserError
            If there is an error parsing the request response.
        LoginError
            If there is an authorization failure.
        ServerError
            If there is a server error, connection timeout, or request exception.

        Notes
        -----
        This method assumes `self._refresh_token` is already set.

        """
        (
            self.access_token,
            self._access_token_expires_in,
            self._refresh_token,
        ) = self.loginhelper.refresh_token(self._refresh_token)

        self._header["Authorization"] = f"Bearer {self.access_token}"

    def __set_account(self) -> None:
        """Fetch and set account information from the API.

        This method performs an API request to retrieve account information
        and sets instance variables accordingly using __set_account_values.
        """
        self._header = {
            "Content-Type": "application/json",
            "User-Agent": self.get_user_agent(),
            "Authorization": f"Bearer {self.access_token}",
        }
        url = f"{API_BASE_URL}account"
        try:
            with self.session.get(url, headers=self._header) as r:
                _LOGGER.debug("Performed GET request: %s [%s]:\n%s", url, r.status_code, r.text)
                r.raise_for_status()
                try:
                    data = r.json()
                except requests.JSONDecodeError as exc:
                    raise ParserError(
                        "Loading account information failed due to an error parsing the request response"
                    ) from exc
        except requests.HTTPError as exc:
            if exc.response.status_code == HTTPStatus.UNAUTHORIZED:
                raise LoginError("Loading account information failed due to an authorization failure") from exc

            raise ServerError(
                "Loading account information failed due to a server error "
                f"[{exc.response.status_code}: {exc.response.reason}]"
            ) from exc
        except requests.Timeout as exc:
            raise ServerError("Loading account information failed due a connection timeout") from exc
        except requests.RequestException as exc:
            raise ServerError("Loading account information failed due to a request exception") from exc


        self._account = cast(AccountResponse, data)
        self._uuid = data["activeConsumptionUnit"]

    def get_version(self) -> str:
        """Get the version of the PyEcotrendIsta client.

        Returns
        -------
        str
            The version number of the PyEcotrendIsta client.

        """
        return VERSION

    getVersion = deprecated(get_version, "getVersion")  # noqa: N815

    def login(self, force_login: bool = False, debug: bool = False, **kwargs) -> str | None:
        """Perform the login process if not already connected or forced.

        Parameters
        ----------
        force_login : bool, optional
            If True, forces a fresh login attempt even if already connected. Default is False.
        debug : bool, optional
            [DEPRECATED] Flag indicating whether to enable debug logging. Default is False.

        Returns
        -------
        str or None
            The access token if login is successful, None otherwise.

        Raises
        ------
        LoginError
            If the login process fails due to an error.
        ServerError
            If a server error occurs during login attempts.
        InternalServerError
            If an internal server error occurs during login attempts.
        Exception
            For any other unexpected errors during the login process.

        """
        if debug:
            warnings.warn(
                "The 'debug' parameter is deprecated and will be removed in a future release.",
                DeprecationWarning,
                stacklevel=2,
            )

        if "forceLogin" in kwargs:
            warnings.warn(
                "The 'forceLogin' keyword parameter is deprecated and will be removed in a future release. "
                "Use force_login instead.",
                DeprecationWarning,
                stacklevel=2,
            )
            force_login = kwargs["forceLogin"]

        if not self._is_connected() or force_login:
            try:
                self.__login()
                self.__set_account()
            except (KeycloakError, LoginError) as exc:
                # Login failed
                self._access_token = None
                raise LoginError(
                    "Login failed due to an authorization failure, please verify your email and password"
                ) from exc
            except ServerError as exc:
                raise ServerError("Login failed due to a request exception, please try again later") from exc

        return self.access_token


    def userinfo(self, token):
        """Retrieve user information using the provided access token.

        Parameters
        ----------
        token : str
            The access token used for authentication.

        Returns
        -------
        Any
            JSON response containing user information.

        Notes
        -----
        This method constructs an authorization header using the provided access token
        and sends a GET request to the userinfo endpoint of the provider API.
        It expects a JSON response with user information.

        Raises
        ------
        requests.exceptions.RequestException
            If an error occurs while making the HTTP request.

        Example
        -------
        >>> client = PyEcotrendIsta(email='user@example.com', password='password')
        >>> token = client.login()
        >>> user_info = client.userinfo(token)

        """
        return self.loginhelper.userinfo(token=token)

    def logout(self) -> None:
        """Perform logout operation by invalidating the current session.

        This method invokes the logout functionality in the loginhelper module,
        passing the current refresh token for session invalidation.

        Notes
        -----
        This method assumes `self._refresh_token` is already set.

        Raises
        ------
        KeycloakPostError
            If an error occurs during the logout process. This error is raised based on the response from the logout request.

        Example:
        -------
        >>> client = PyEcotrendIsta(email='user@example.com', password='password')
        >>> client.login()
        >>> client.logout()

        """
        if self.loginhelper.username != DEMO_USER_ACCOUNT:
            self.loginhelper.logout(self._refresh_token)

    def get_uuids(self) -> list[str]:
        """Retrieve UUIDs of consumption units registered in the account.

        Returns
        -------
        list[str]
            A list containing UUIDs of consumption units. Each UUID represents a consumption unit,
            which could be a flat or a house for which consumption readings are provided.

        Notes
        -----
        A consumption unit represents a residence or building where consumption readings are recorded.
        The UUIDs are extracted from the `_residentAndConsumptionUuidsMap` attribute.

        Example:
        -------
        >>> client = PyEcotrendIsta(email='user@example.com', password='password')
        >>> client.login()
        >>> uuids = client.get_uuids()
        >>> print(uuids)
        ['uuid1', 'uuid2', 'uuid3']

        """
        return list(self._account.get("residentAndConsumptionUuidsMap", {}).values())

    getUUIDs = deprecated(get_uuids, "getUUIDs")  # noqa: N815

    def consum_raw(  # noqa: C901
        self,
        select_year: list[int] | None = None,
        select_month: list[int] | None = None,
        filter_none: bool = True,
        obj_uuid: str | None = None,
    ) -> dict[str, Any] | ConsumptionsResponse:  # noqa: C901
        """Process consumption and cost data for a given consumption unit.

        Parameters
        ----------
        select_year : list[int] | None, optional
            List of years to filter data by year, default is None.
        select_month : list[int] | None, optional
            List of months to filter data by month, default is None.
        filter_none : bool, optional
            Whether to filter out None values in readings, default is True.
        obj_uuid : str | None, optional
            UUID of the consumption unit to fetch data for, default is None.

        Returns
        -------
        dict[str, Any]
            Processed data including consumption types, total additional values, last values,
            last costs, sum by year, and last year compared consumption.

        Notes
        -----
        This method processes consumption and cost data obtained from the `get_consumption_data` method.
        It filters and aggregates data based on the parameters provided.

        Raises
        ------
        Exception
            If there is an unexpected error during data processing.

        """
<<<<<<< HEAD
        # Fetch consumption data for the specified UUID
        c_raw: dict[str, Any] = self.get_comsumption_data(obj_uuid)
=======
        # Fetch raw consumption data for the specified UUID
        c_raw: ConsumptionsResponse = self.get_raw(obj_uuid)
>>>>>>> 58c2b601

        if not isinstance(c_raw, dict) or (c_raw.get("consumptions") is None and c_raw.get("costs") is None):
            return c_raw

        if "consumptions" not in c_raw or not isinstance(c_raw.get("consumptions"), list):
            c_raw["consumptions"] = []

        consum_types = []
        all_dates = []
        indices_to_delete_consumption = []

        for i, consumption in enumerate(c_raw.get("consumptions", [])):
            if (
                not isinstance(consumption, dict)
                or "readings" not in consumption
                or consumption.get("readings") is None
                or not isinstance(consumption.get("readings"), list)
            ):
                consumption = {}
                continue

            for reading in consumption.get("readings", []):
                if reading["additionalValue"] is not None or reading["value"] is not None:
                    consum_types.append(reading["type"])

            consum_types = list({consum_type for consum_type in consum_types if i is not None})

            new_readings = []
            if "date" in consumption:
                all_dates.append(consumption["date"])
            if select_month is None and select_year is None:
                for reading in consumption.get("readings", []):
                    if filter_none and reading["type"] is not None:
                        new_readings.append(reading)
                    elif not filter_none:
                        new_readings.append(reading)
            elif (
                select_year is not None
                and select_month is not None
                and consumption["date"]["year"] in select_year
                and consumption["date"]["month"] in select_month
            ):
                for reading in consumption.get("readings", []):
                    if filter_none and reading["type"] is not None:
                        new_readings.append(reading)
                    elif not filter_none:
                        new_readings.append(reading)
            elif select_year is not None and consumption["date"]["year"] in select_year and select_month is None:
                for reading in consumption.get("readings", []):
                    if filter_none and reading["type"] is not None:
                        new_readings.append(reading)
                    elif not filter_none:
                        new_readings.append(reading)
            elif select_month is not None and consumption["date"]["month"] in select_month and select_year is None:
                for reading in consumption.get("readings", []):
                    if filter_none and reading["type"] is not None:
                        new_readings.append(reading)
                    elif not filter_none:
                        new_readings.append(reading)
            if new_readings:
                consumption["readings"] = new_readings
            else:
                indices_to_delete_consumption.append(i)

        for index in sorted(indices_to_delete_consumption, reverse=True):
            if index < len(c_raw["consumptions"]):
                del c_raw["consumptions"][index]

        _all_date = all_dates
        new_date = []
        sum_by_year = {}
        for date in _all_date:
            if select_year is None or date["year"] in select_year:
                new_date.append(date["year"])
        new_date = list(dict.fromkeys(new_date))

        cost_consum_types = consum_types

        sum_by_year = {typ: {year: 0.0 for year in new_date} for typ in cost_consum_types}

        for item in c_raw.get("consumptions", []):
            if "readings" not in item or not item["readings"]:
                continue
            for reading in item.get("readings", []):
                if reading.get("type", None) is None:
                    continue
                for typ in cost_consum_types:
                    for year in new_date:
                        if reading["type"] == typ and item["date"]["year"] == year:
                            if reading["value"]:
                                sum_by_year[typ][year] += round(
                                    float(reading["value"].replace(",", ".")),
                                    1,
                                )
                            else:
                                sum_by_year[typ][year] += round(
                                    (
                                        float(reading["additionalValue"].replace(",", "."))
                                        if reading["additionalValue"] is not None
                                        else 0.0
                                    ),
                                    1,
                                )

                            if reading["type"] == "warmwater":
                                sum_by_year["ww"] = reading["unit"]
                            elif reading["type"] == "water":
                                sum_by_year["w"] = reading["unit"]
                            elif reading["type"] == "heating" and reading["unit"]:
                                sum_by_year["h"] = reading["unit"]
                            elif reading["type"] == "heating":
                                sum_by_year["h"] = reading["additionalUnit"]

        indices_to_delete_costs = []

        if "costs" not in c_raw or not isinstance(c_raw.get("costs"), list):
            c_raw["costs"] = []

        for i, costs in enumerate(c_raw.get("costs", [])):
            new_readings = []
            if "costsByEnergyType" in costs:
                if select_month is None and select_year is None:
                    for reading in costs.get("costsByEnergyType", []):
                        if filter_none and reading["type"] is not None:
                            new_readings.append(reading)
                        elif not filter_none:
                            new_readings.append(reading)
                elif (
                    select_year is not None
                    and select_month is not None
                    and costs["date"]["year"] in select_year
                    and costs["date"]["month"] in select_month
                ):
                    for reading in costs.get("costsByEnergyType", []):
                        if filter_none and reading["type"] is not None:
                            new_readings.append(reading)
                        elif not filter_none:
                            new_readings.append(reading)
                elif select_year is not None and costs["date"]["year"] in select_year and select_month is None:
                    for reading in costs.get("costsByEnergyType", []):
                        if filter_none and reading["type"] is not None:
                            new_readings.append(reading)
                        elif not filter_none:
                            new_readings.append(reading)
                elif select_month is not None and costs["date"]["month"] in select_month and select_year is None:
                    for reading in costs.get("costsByEnergyType", []):
                        if filter_none and reading["type"] is not None:
                            new_readings.append(reading)
                        elif not filter_none:
                            new_readings.append(reading)
            if new_readings:
                costs["costsByEnergyType"] = new_readings
            else:
                indices_to_delete_costs.append(i)
        for index in sorted(indices_to_delete_costs, reverse=True):
            if "costs" in c_raw and index < len(c_raw["costs"]):
                del c_raw["costs"][index]

        for key in [
            "consumptionsBillingPeriods",
            "costsBillingPeriods",
            "resident",
            "co2Emissions",
            "co2EmissionsBillingPeriods",
        ]:
            if key in c_raw:
                del c_raw[key]

        consumptions: list = c_raw.get("consumptions", [])
        costs: list = c_raw.get("costs", [])

        combined_data = []
        for cost_entry in costs:
            for consumption_entry in consumptions:
                # Überprüfen, ob die Daten das gleiche Datum haben
                if cost_entry["date"] == consumption_entry["date"]:
                    # Wenn ja, kombiniere die Kosten- und Verbrauchsdaten in einem Eintrag
                    combined_entry = {
                        "date": cost_entry["date"],
                        "consumptions": consumption_entry["readings"],
                        "costs": cost_entry["costsByEnergyType"],
                    }

                    combined_data.append(combined_entry)

        total_additional_values = {}
        total_additional_custom_values = {}
        for consumption_unit in consumptions:
            if "readings" not in consumption_unit or not consumption_unit["readings"]:
                continue
            for reading in consumption_unit.get("readings", []):
                if reading["type"] is None or (reading["value"] is None and reading["additionalValue"] is None):
                    continue

                if reading["type"] not in total_additional_custom_values:
                    total_additional_custom_values[reading["type"]] = 0.0
                if reading["additionalValue"]:
                    total_additional_custom_values[reading["type"]] += round(
                        float(reading["additionalValue"].replace(",", ".")), 1
                    )
                else:
                    total_additional_custom_values[reading["type"]] += round(
                        (float(reading["value"].replace(",", ".")) if reading["value"] is not None else 0.0),
                        1,
                    )

                if reading["type"] == "warmwater":
                    total_additional_custom_values["ww"] = reading["additionalUnit"]
                elif reading["type"] == "water":
                    total_additional_custom_values["w"] = reading["additionalUnit"]
                elif reading["type"] == "heating" and reading["additionalUnit"]:
                    total_additional_custom_values["h"] = reading["additionalUnit"]
                elif reading["type"] == "heating":
                    total_additional_custom_values["h"] = reading["unit"]

                if reading["type"] not in total_additional_values:
                    total_additional_values[reading["type"]] = 0.0
                if reading["value"]:
                    total_additional_values[reading["type"]] += round(float(reading["value"].replace(",", ".")), 1)
                else:
                    total_additional_values[reading["type"]] += round(
                        (
                            float(reading["additionalValue"].replace(",", "."))
                            if reading["additionalValue"] is not None
                            else 0.0
                        ),
                        1,
                    )

                if reading["type"] == "warmwater":
                    total_additional_values["ww"] = reading["unit"]
                elif reading["type"] == "water":
                    total_additional_values["w"] = reading["unit"]
                elif reading["type"] == "heating" and reading["unit"]:
                    total_additional_values["h"] = reading["unit"]
                elif reading["type"] == "heating":
                    total_additional_values["h"] = reading["additionalUnit"]

        last_value = None
        last_custom_value = None
        last_year_compared_consumption = None

        if consumptions:
            last_value = {}
            last_custom_value = {}
            last_year_compared_consumption = {}

            if len(consumptions) > 0 and "readings" in consumptions[0] and consumptions[0]["readings"]:
                for reading in consumptions[0]["readings"]:
                    if reading["type"] is None or (reading["value"] is None and reading["additionalValue"] is None):
                        continue

                    if reading["comparedConsumption"]:
                        last_year_compared_consumption[reading["type"]] = reading["comparedConsumption"]
                        last_year_compared_consumption[reading["type"]]["comparedValue"] = float(
                            last_year_compared_consumption[reading["type"]]["comparedValue"].replace(",", ".")
                        )

                        if reading["value"]:
                            last_year_compared_consumption[reading["type"]]["nowYearValue"] = float(
                                reading["value"].replace(",", ".")
                            )
                        elif reading["additionalValue"]:
                            last_year_compared_consumption[reading["type"]]["nowYearValue"] = float(
                                reading["additionalValue"].replace(",", ".")
                            )
                        if "period" in last_year_compared_consumption[reading["type"]]:
                            del last_year_compared_consumption[reading["type"]]["period"]

                    if reading["type"] not in last_custom_value:
                        last_custom_value[reading["type"]] = 0.0
                    if reading["additionalValue"]:
                        last_custom_value[reading["type"]] += float(reading["additionalValue"].replace(",", "."))
                    else:
                        last_custom_value[reading["type"]] += (
                            float(reading["value"].replace(",", ".")) if reading["value"] is not None else 0.0
                        )

                    if reading["type"] == "warmwater":
                        last_custom_value["ww"] = reading["additionalUnit"]
                    elif reading["type"] == "water":
                        last_custom_value["w"] = reading["additionalUnit"]
                    elif reading["type"] == "heating" and reading["additionalUnit"]:
                        last_custom_value["h"] = reading["additionalUnit"]
                    elif reading["type"] == "heating":
                        last_custom_value["h"] = reading["unit"]

                    if reading["type"] not in last_value:
                        last_value[reading["type"]] = 0.0
                    if reading["value"]:  # reading["type"] in ("warmwater", "water", "heating") and
                        last_value[reading["type"]] += float(reading["value"].replace(",", "."))
                    else:
                        last_value[reading["type"]] += (
                            float(reading["additionalValue"].replace(",", "."))
                            if reading["additionalValue"] is not None
                            else 0.0
                        )
                    if reading["type"] == "warmwater":
                        last_value["ww"] = reading["unit"]
                    elif reading["type"] == "water":
                        last_value["w"] = reading["unit"]
                    elif reading["type"] == "heating" and reading["additionalUnit"]:
                        last_value["h"] = reading["unit"]
                    elif reading["type"] == "heating":
                        last_value["h"] = reading["additionalUnit"]

            last_custom_value["month"] = consumptions[0]["date"]["month"]
            last_custom_value["year"] = consumptions[0]["date"]["year"]

            last_value["month"] = consumptions[0]["date"]["month"]
            last_value["year"] = consumptions[0]["date"]["year"]

        last_costs = None
        if costs:
            if last_costs is None:
                last_costs = {}
            for costs_by_energy_type in costs[0]["costsByEnergyType"]:
                if (
                    costs_by_energy_type is None
                    or "type" not in costs_by_energy_type
                    or costs_by_energy_type["type"] is None
                    or "comparedCost" not in costs_by_energy_type
                    or costs_by_energy_type["comparedCost"] is None
                    or "smiley" not in costs_by_energy_type["comparedCost"]
                    or costs_by_energy_type["comparedCost"]["smiley"] is None
                    or "comparedPercentage" not in costs_by_energy_type["comparedCost"]
                    or costs_by_energy_type["comparedCost"]["comparedPercentage"] is None
                ):
                    continue

                if costs_by_energy_type["type"] not in last_costs:
                    last_costs[costs_by_energy_type["type"]] = 0.0
                last_costs[costs_by_energy_type["type"]] += costs_by_energy_type["value"]
                last_costs["unit"] = costs_by_energy_type["unit"]
                if costs_by_energy_type["type"] == "warmwater":
                    if costs_by_energy_type["comparedCost"]["smiley"] == ["MAD", "EQUAL"]:
                        last_costs["ww"] = costs_by_energy_type["comparedCost"]["comparedPercentage"]
                    elif costs_by_energy_type["comparedCost"]["smiley"] in ["HAPPY"]:
                        last_costs["ww"] = costs_by_energy_type["comparedCost"]["comparedPercentage"] * -1
                elif costs_by_energy_type["type"] == "water":
                    if costs_by_energy_type["comparedCost"]["smiley"] == ["MAD", "EQUAL"]:
                        last_costs["w"] = costs_by_energy_type["comparedCost"]["comparedPercentage"]
                    elif costs_by_energy_type["comparedCost"]["smiley"] in ["HAPPY"]:
                        last_costs["w"] = costs_by_energy_type["comparedCost"]["comparedPercentage"] * -1
                elif costs_by_energy_type["type"] == "heating":
                    if costs_by_energy_type["comparedCost"]["smiley"] in ["MAD", "EQUAL"]:
                        last_costs["h"] = costs_by_energy_type["comparedCost"]["comparedPercentage"]
                    elif costs_by_energy_type["comparedCost"]["smiley"] in ["HAPPY"]:
                        last_costs["h"] = costs_by_energy_type["comparedCost"]["comparedPercentage"] * -1
            last_costs["month"] = costs[0]["date"]["month"]
            last_costs["year"] = costs[0]["date"]["year"]

        return CustomRaw.from_dict(
            {
                "consum_types": consum_types,
                "combined_data": None,  # combined_data,
                "total_additional_values": total_additional_values,
                "total_additional_custom_values": total_additional_custom_values,
                "last_value": last_value,
                "last_custom_value": last_custom_value,
                "last_costs": last_costs,
                "all_dates": None,  # all_dates,
                "sum_by_year": sum_by_year,
                "last_year_compared_consumption": last_year_compared_consumption,
            }
        ).to_dict()

<<<<<<< HEAD
    def get_comsumption_data(self, obj_uuid: str | None = None) -> dict[str, Any]:
        """Fetch consumption data from the API for a specific consumption unit.
=======
    def get_raw(self, obj_uuid: str | None = None) -> ConsumptionsResponse:
        """Fetch raw consumption data from the API for a specific consumption unit.
>>>>>>> 58c2b601

        Parameters
        ----------
        obj_uuid : str, optional
            The UUID of the consumption unit. If not provided,
            defaults to the UUID associated with the instance (`self._uuid`).

        Returns
        -------
        dict
            A dictionary containing the consumption data fetched from the API.

        Raises
        ------
        LoginError
            If the API responds with an error indicating authorization failure.
        ParserError
            If there is an error parsing the request response.
        ValueError
            If the provided UUID is invalid.
        ServerError
            If there is a server error, connection timeout, or request exception.

        """

        params = {
            "consumptionUnitUuid": obj_uuid or self._uuid
        }
        url = f"{API_BASE_URL}consumptions"
        try:
            with self.session.get(url, params=params, headers=self._header, ) as r:
                _LOGGER.debug("Performed GET request: %s [%s]:\n%s", url, r.status_code, r.text[:100])
                r.raise_for_status()
                try:
                    return cast(ConsumptionsResponse, r.json())
                except requests.JSONDecodeError as exc:
                    raise ParserError(
                        "Loading consumption data failed due to an error parsing the request response"
                    ) from exc
        except requests.HTTPError as exc:
            if exc.response.status_code == HTTPStatus.UNAUTHORIZED:
                raise LoginError("Loading consumption data failed failed due to an authorization failure") from exc
            if exc.response.status_code == HTTPStatus.BAD_REQUEST:
                raise ValueError(
                    f"Invalid UUID. Retrieving data for consumption unit {obj_uuid or self._uuid} failed"
                ) from exc
            raise ServerError(
                "Loading consumption data failed due to a server error " f"[{exc.response.status_code}: {exc.response.reason}]"
            ) from exc
        except requests.Timeout as exc:
            raise ServerError("Loading consumption data failed due a connection timeout") from exc
        except requests.RequestException as exc:
            raise ServerError("Loading consumption data failed due to a request exception") from exc

    get_raw = deprecated(get_comsumption_data, "get_raw")

    def get_consumption_unit_details(self) -> dict[str, Any]:
        """Retrieve details of the consumption unit from the API.

        Returns
        -------
        dict
            A dictionary containing the details of the consumption unit.

        Raises
        ------
        LoginError
            If the API responds with an authorization failure.
        ParserError
            If there is an issue with decoding the JSON response
        ServerError
            If there is a server error, connection timeout, or request exception.

        """
        url = f"{API_BASE_URL}menu"
        try:
            with self.session.get(url, headers=self._header) as r:
                _LOGGER.debug("Performed GET request: %s [%s]:\n%s", url, r.status_code, r.text)

                r.raise_for_status()
                try:
                    return r.json()
                except requests.JSONDecodeError as exc:
                    raise ParserError(
                        "Loading consumption unit details failed due to an error parsing the request response"
                    ) from exc
        except requests.HTTPError as exc:
            if exc.response.status_code == HTTPStatus.UNAUTHORIZED:
                raise LoginError("Loading consumption unit details failed failed due to an authorization failure") from exc

            raise ServerError(
                "Loading consumption unit details failed due to a server error "
                f"[{exc.response.status_code}: {exc.response.reason}]"
            ) from exc
        except requests.Timeout as exc:
            raise ServerError("Loading consumption unit details failed due a connection timeout") from exc
        except requests.RequestException as exc:
            raise ServerError("Loading consumption unit details failed due to a request exception") from exc


    def get_support_code(self) -> str | None:
        """Return the support code associated with the instance.

        Returns
        -------
        str or None
            The support code associated with the instance, or None if not set.

        """
        return self._support_code

    getSupportCode = deprecated(get_support_code, "getSupportCode")  # noqa: N815

    def get_user_agent(self) -> str:
        """Return the User-Agent string used for HTTP requests.

        Returns
        -------
        str
            The User-Agent string.

        Notes
        -----
        This method provides a static User-Agent string commonly used for web browsers.

        """
        return (
            "Mozilla/5.0 (Windows NT 10.0; Win64; x64) AppleWebKit/537.36 (KHTML, like Gecko) Chrome/101.0.4951.67"
            " Safari/537.36"
        )

    def demo_user_login(self) -> GetTokenResponse:
        """Retrieve authentication tokens for the demo user.

        Returns
        -------
        GetTokenResponse
            A TypedDict containing authentication tokens including 'accessToken',
            'accessTokenExpiresIn', and 'refreshToken'.

        Raises
        ------
        ParserError
            If there is an error parsing the request response.
        ServerError
            If there is a server error, connection timeout, or request exception.

        """
        url = f"{API_BASE_URL}demo-user-token"
        try:
            self._header["User-Agent"] = self.get_user_agent()
            with self.session.get(url, headers=self._header) as r:
                _LOGGER.debug("Performed GET request %s [%s]:\n%s", url, r.status_code, r.text)

                r.raise_for_status()
                try:
                    data = r.json()
                    key = iter(GetTokenResponse.__annotations__)
                    token = {next(key): value for value in data.values()}
                    return cast(GetTokenResponse, token)
                except requests.JSONDecodeError as exc:
                    raise ParserError(
                        "Demo user authentication failed due to an error parsing the request response"
                    ) from exc
        except requests.HTTPError as exc:
            raise ServerError(
                "Demo user authentication failed due to a server error "
                f"[{exc.response.status_code}: {exc.response.reason}]"
            ) from exc
        except requests.Timeout as exc:
            raise ServerError("Demo user authentication failed due a connection timeout") from exc
        except requests.RequestException as exc:
            raise ServerError("Demo user authentication failed due to a request exception") from exc<|MERGE_RESOLUTION|>--- conflicted
+++ resolved
@@ -437,13 +437,8 @@
             If there is an unexpected error during data processing.
 
         """
-<<<<<<< HEAD
-        # Fetch consumption data for the specified UUID
-        c_raw: dict[str, Any] = self.get_comsumption_data(obj_uuid)
-=======
         # Fetch raw consumption data for the specified UUID
         c_raw: ConsumptionsResponse = self.get_raw(obj_uuid)
->>>>>>> 58c2b601
 
         if not isinstance(c_raw, dict) or (c_raw.get("consumptions") is None and c_raw.get("costs") is None):
             return c_raw
@@ -811,13 +806,8 @@
             }
         ).to_dict()
 
-<<<<<<< HEAD
     def get_comsumption_data(self, obj_uuid: str | None = None) -> dict[str, Any]:
         """Fetch consumption data from the API for a specific consumption unit.
-=======
-    def get_raw(self, obj_uuid: str | None = None) -> ConsumptionsResponse:
-        """Fetch raw consumption data from the API for a specific consumption unit.
->>>>>>> 58c2b601
 
         Parameters
         ----------

"""Unofficial python library for the ista EcoTrend API."""

from __future__ import annotations

import logging
import time
import warnings
from typing import Any, cast

import requests

from .const import (
    ACCOUNT_URL,
    CONSUMPTION_UNIT_DETAILS_URL,
    CONSUMPTIONS_URL,
    DEMO_USER_TOKEN,
    MAX_RETRIES,
    RETRY_DELAY,
    VERSION,
)
from .exception_classes import (
    Error,
    InternalServerError,
    LoginError,
    ServerError,
    deprecated,
)
from .helper_object_de import CustomRaw
from .login_helper import LoginHelper
from .types import GetTokenResponse

_LOGGER = logging.getLogger(__name__)

class PyEcotrendIsta:
    """A Python client for interacting with the ista EcoTrend API.

    This class provides methods to authenticate and interact with the ista EcoTrend API.
    """

    def __init__(
        self,
        email: str,
        password: str,
        logger: logging.Logger | None = None,
        hass_dir: str | None = None,
        totp: str | None = None,
        session: requests.Session | None = None,
    ) -> None:
        """Initialize the PyEcotrendIsta client.

        Parameters
        ----------
        email : str
            The email address used to log in to the ista EcoTrend API.
        password : str
            The password used to log in to the ista EcoTrend API.
        logger : logging.Logger, optional
            [DEPRECATED] An optional logger instance for logging messages. Default is None.
        hass_dir : str, optional
            [DEPRECATED] An optional directory for Home Assistant configuration. Default is None.
        totp : str, optional
            An optional TOTP (Time-based One-Time Password) for two-factor authentication. Default is None.
        session : requests.Session, optional
            An optional requests session for making HTTP requests. Default is None.

        """

        if hass_dir:
            warnings.warn(
                "The 'hass_dir' parameter is deprecated and will be removed in a future release.",
                DeprecationWarning,
                stacklevel=2,
            )

        if logger:
            warnings.warn(
                "The 'logger' parameter is deprecated and will be removed in a future release.",
                DeprecationWarning,
                stacklevel=2,
            )

        self._accessToken: str | None = None
        self._refreshToken: str | None = None
        self._accessTokenExpiresIn: int = 0
        self._header: dict[str, str] = {}
        self._supportCode: str | None = None
        self._uuid: str = ""

        self._email = email.strip()
        self._password = password

        self.start_timer: float = 0.0


        self.loginhelper = LoginHelper(
            username=self._email,
            password=self._password,
            totp=totp,
            session=session,
            logger=_LOGGER,
        )

        self.session = self.loginhelper.session

    @property
    def access_token(self):
        """Retrieve the access token, refreshing it if necessary.

        This property checks if the access token is still valid. If the token has expired and the client is connected,
        it refreshes the token. The token is considered expired if the current time minus the start time exceeds the
        token's expiration period.

        Returns
        -------
        str
            The current access token.

        Notes
        -----
        This method will automatically refresh the access token if it has expired.

        """
        if (
            self._accessTokenExpiresIn > 0
            and self._is_connected()
            and self._refreshToken
            and self._accessTokenExpiresIn <= time.time() - self.start_timer
        ):
            self.__refresh()
        return self._accessToken

    def _is_connected(self) -> bool:
        """Check if the client is connected by verifying the presence of an access token.

        Returns
        -------
        bool
            True if the client has a valid access token, False otherwise.

        """
        if self._accessToken:
            return True
        return False

    def _logoff(self) -> None:
        """Log off the client by invalidating the current access token.

        This method sets the access token to None, effectively logging off the client.
        """
        self._accessToken = None

    def __login(self) -> str | None:
        """Perform the login process to obtain an access token.

        If the email is a demo account, it logs in using a demo user login function.
        For other accounts, it retrieves a token using a login helper.

        Returns
        -------
        str or None
            The access token if login is successful, None otherwise.

        """
        if self._email == "demo@ista.de":
            _LOGGER.debug("Logging in as demo user")
            token = self.demo_user_login()
        else:
            token = self.loginhelper.getToken()
        if token:
            self._accessToken = token["access_token"]
            self._accessTokenExpiresIn = token["expires_in"]
            self._refreshToken = token["refresh_token"]
            return self._accessToken
        return None

    def __refresh(self) -> None:
        """Refresh the access token using the refresh token.

        This method retrieves a new access token, updates internal variables,
        and resets the token expiration timer.

        Notes
        -----
        This method assumes `self._refreshToken` is already set.

        """
        self._accessToken, self._accessTokenExpiresIn, self._refreshToken = self.loginhelper.refresh_token(self._refreshToken)
        new_token = self._accessToken

        self._header["Authorization"] = f"Bearer {new_token}"
        self.start_timer = time.time()
        _LOGGER.debug(
            "Initialized start timer for refresh token at %s",
            time.strftime("%Y-%m-%d %H:%M:%S", time.localtime(self.start_timer)),
        )

    def __set_account_values(self, res_json: dict[str, Any]) -> None:
        """Set account values based on the provided JSON response.

        Parameters
        ----------
        res_json : dict
            JSON response containing account information.

        Notes
        -----
        Sets instance variables for various account details based on keys in `res_json`.

        """
        self._a_ads = res_json["ads"]
        self._a_authcode = res_json["authcode"]
        self._a_betaPhase = res_json["betaPhase"]
        self._a_consumptionUnitUuids = res_json["consumptionUnitUuids"]
        self._a_country = res_json["country"]
        self._a_email = res_json["email"]
        self._a_emailConfirmed = res_json["emailConfirmed"]
        self._a_enabled = res_json["enabled"]
        self._a_fcmToken = res_json["fcmToken"]
        self._a_firstName = res_json["firstName"]
        self._a_isDemo = res_json["isDemo"]
        self._a_keycloakId = res_json["keycloakId"]
        self._a_lastName = res_json["lastName"]
        self._a_locale = res_json["locale"]
        self._a_marketing = res_json["marketing"]
        self._a_mobileLoginStatus = res_json["mobileLoginStatus"]
        self._a_notificationMethod = res_json["notificationMethod"]
        self._a_notificationMethodEmailConfirmed = res_json["notificationMethodEmailConfirmed"]
        self._a_password = res_json["password"]
        self._a_privacy = res_json["privacy"]
        self._residentAndConsumptionUuidsMap: dict[str, str] = res_json["residentAndConsumptionUuidsMap"]  # multi
        self._a_residentTimeRangeUuids = res_json["residentTimeRangeUuids"]
        self._supportCode = res_json["supportCode"]
        self._a_tos = res_json["tos"]
        self._a_tosUpdated = res_json["tosUpdated"]
        self._a_transitionMobileNumber = res_json["transitionMobileNumber"]
        self._a_unconfirmedPhoneNumber = res_json["unconfirmedPhoneNumber"]
        self._a_userGroup = res_json["userGroup"]
        self._uuid = res_json["activeConsumptionUnit"]  # single

    def __set_account(self) -> None:
        """Fetch and set account information from the API.

        This method performs an API request to retrieve account information
        and sets instance variables accordingly using __set_account_values.
        """
        self._header = {"Content-Type": "application/json"}
        self._header["User-Agent"] = self.get_user_agent()
        self._header["Authorization"] = f"Bearer {self.access_token}"
        response = self.session.get(ACCOUNT_URL, headers=self._header)
        _LOGGER.debug(
            "Performed GET request: %s [%s]:\n%s", ACCOUNT_URL, response.status_code, response.text
        )
        res = response.json()
        self.__set_account_values(res)

    def get_version(self) -> str:
        """Get the version of the PyEcotrendIsta client.

        Returns
        -------
        str
            The version number of the PyEcotrendIsta client.

        """
        return VERSION

    getVersion = deprecated(get_version, "getVersion")

    def login(self, forceLogin: bool = False, debug: bool = False) -> str | None:
        """Perform the login process if not already connected or forced.

        Parameters
        ----------
        forceLogin : bool, optional
            If True, forces a fresh login attempt even if already connected. Default is False.
        debug : bool, optional
            [DEPRECATED] Flag indicating whether to enable debug logging. Default is False.

        Returns
        -------
        str or None
            The access token if login is successful, None otherwise.

        Raises
        ------
        LoginError
            If the login process fails due to an error.
        ServerError
            If a server error occurs during login attempts.
        InternalServerError
            If an internal server error occurs during login attempts.
        Exception
            For any other unexpected errors during the login process.

        """
        if debug:
            warnings.warn(
                "The 'debug' parameter is deprecated and will be removed in a future release.",
                DeprecationWarning,
                stacklevel=2,
            )

        self.start_timer = time.time()
        if not self._is_connected() or forceLogin:
            self._logoff()
            retryCounter = 0
            while not self._is_connected() and (retryCounter < MAX_RETRIES + 2):
                retryCounter += 1
                try:
                    self._accessToken = self.__login()
                except LoginError as error:
                    # Login failed
                    self._accessToken = None
<<<<<<< HEAD
                    self._LOGGER.exception("Login error")
=======
>>>>>>> d753cb09
                    raise LoginError(error.res) from error
                except ServerError:
                    if retryCounter < MAX_RETRIES:
                        time.sleep(RETRY_DELAY)
                    else:
                        raise ServerError()  # noqa: TRY200
                except InternalServerError as error:
                    raise Exception(error.msg)  # noqa: TRY002
                except requests.ReadTimeout:
                    time.sleep(RETRY_DELAY)
                except Error as err:
                    raise Exception(err)  # noqa: TRY002
                if not self.access_token:
                    time.sleep(RETRY_DELAY)
                else:
                    self.__set_account()
        return self.access_token

    def userinfo(self, token):
        """Retrieve user information using the provided access token.

        Parameters
        ----------
        token : str
            The access token used for authentication.

        Returns
        -------
        Any
            JSON response containing user information.

        Notes
        -----
        This method constructs an authorization header using the provided access token
        and sends a GET request to the userinfo endpoint of the provider API.
        It expects a JSON response with user information.

        Raises
        ------
        requests.exceptions.RequestException
            If an error occurs while making the HTTP request.

        Example
        -------
        >>> client = PyEcotrendIsta(email='user@example.com', password='password')
        >>> token = client.login()
        >>> user_info = client.userinfo(token)

        """
        return self.loginhelper.userinfo(token=token)

    def logout(self) -> None:
        """Perform logout operation by invalidating the current session.

        This method invokes the logout functionality in the loginhelper module,
        passing the current refresh token for session invalidation.

        Notes
        -----
        This method assumes `self._refreshToken` is already set.

        Raises
        ------
        KeycloakPostError
            If an error occurs during the logout process. This error is raised based on the response from the logout request.

        Example:
        -------
        >>> client = PyEcotrendIsta(email='user@example.com', password='password')
        >>> client.login()
        >>> client.logout()

        """
        if self.loginhelper.username != "demo@ista.de":
            self.loginhelper.logout(self._refreshToken)

    def get_uuids(self) -> list[str]:
        """Retrieve UUIDs of consumption units registered in the account.

        Returns
        -------
        list[str]
            A list containing UUIDs of consumption units. Each UUID represents a consumption unit,
            which could be a flat or a house for which consumption readings are provided.

        Notes
        -----
        A consumption unit represents a residence or building where consumption readings are recorded.
        The UUIDs are extracted from the `_residentAndConsumptionUuidsMap` attribute.

        Example:
        -------
        >>> client = PyEcotrendIsta(email='user@example.com', password='password')
        >>> client.login()
        >>> uuids = client.get_uuids()
        >>> print(uuids)
        ['uuid1', 'uuid2', 'uuid3']

        """
        uuids = []
        for _, value in self._residentAndConsumptionUuidsMap.items():
            uuids.append(value)
        return uuids

    getUUIDs = deprecated(get_uuids, "getUUIDs")

    # @refresh_now
    def consum_raw(  # noqa: C901
        self,
        select_year: list[int] | None = None,
        select_month: list[int] | None = None,
        filter_none: bool = True,
        obj_uuid: str | None = None,
    ) -> dict[str, Any]:  # noqa: C901
        """Process consumption and cost data for a given consumption unit.

        Parameters
        ----------
        select_year : list[int] | None, optional
            List of years to filter data by year, default is None.
        select_month : list[int] | None, optional
            List of months to filter data by month, default is None.
        filter_none : bool, optional
            Whether to filter out None values in readings, default is True.
        obj_uuid : str | None, optional
            UUID of the consumption unit to fetch data for, default is None.

        Returns
        -------
        dict[str, Any]
            Processed data including consumption types, total additional values, last values,
            last costs, sum by year, and last year compared consumption.

        Notes
        -----
        This method processes raw consumption and cost data obtained from the `_get_raw` method.
        It filters and aggregates data based on the parameters provided.

        Raises
        ------
        Exception
            If there is an unexpected error during data processing.

        """
        # Fetch raw consumption data for the specified UUID
        c_raw: dict[str, Any] = self.get_raw(obj_uuid)

        if not isinstance(c_raw, dict) or (c_raw.get("consumptions", None) is None and c_raw.get("costs", None) is None):
            return c_raw

        if "consumptions" not in c_raw or not isinstance(c_raw.get("consumptions"), list):
            c_raw["consumptions"] = []

        consum_types = []
        all_dates = []
        indices_to_delete_consumption = []

        for i, consumption in enumerate(c_raw.get("consumptions", [])):
            if (
                not isinstance(consumption, dict)
                or "readings" not in consumption
                or consumption.get("readings", None) is None
                or not isinstance(consumption.get("readings"), list)
            ):
                consumption = {}
                continue

            for reading in consumption.get("readings", []):
                if reading["additionalValue"] is not None or reading["value"] is not None:
                    consum_types.append(reading["type"])

            consum_types = list({consum_type for consum_type in consum_types if i is not None})

            new_readings = []
            if "date" in consumption:
                all_dates.append(consumption["date"])
            if select_month is None and select_year is None:
                for reading in consumption.get("readings", []):
                    if filter_none and reading["type"] is not None:
                        new_readings.append(reading)
                    elif not filter_none:
                        new_readings.append(reading)
            elif (
                select_year is not None
                and select_month is not None
                and consumption["date"]["year"] in select_year
                and consumption["date"]["month"] in select_month
            ):
                for reading in consumption.get("readings", []):
                    if filter_none and reading["type"] is not None:
                        new_readings.append(reading)
                    elif not filter_none:
                        new_readings.append(reading)
            elif select_year is not None and consumption["date"]["year"] in select_year and select_month is None:
                for reading in consumption.get("readings", []):
                    if filter_none and reading["type"] is not None:
                        new_readings.append(reading)
                    elif not filter_none:
                        new_readings.append(reading)
            elif select_month is not None and consumption["date"]["month"] in select_month and select_year is None:
                for reading in consumption.get("readings", []):
                    if filter_none and reading["type"] is not None:
                        new_readings.append(reading)
                    elif not filter_none:
                        new_readings.append(reading)
            if new_readings:
                consumption["readings"] = new_readings
            else:
                indices_to_delete_consumption.append(i)

        for index in sorted(indices_to_delete_consumption, reverse=True):
            if index < len(c_raw["consumptions"]):
                del c_raw["consumptions"][index]

        _all_date = all_dates
        new_date = []
        sum_by_year = {}
        for date in _all_date:
            if select_year is None or date["year"] in select_year:
                new_date.append(date["year"])
        new_date = list(dict.fromkeys(new_date))

        cost_consum_types = consum_types

        sum_by_year = {typ: {year: 0.0 for year in new_date} for typ in cost_consum_types}

        for item in c_raw.get("consumptions", []):
            if "readings" not in item or not item["readings"]:
                continue
            for reading in item.get("readings", []):
                if reading.get("type", None) is None:
                    continue
                for typ in cost_consum_types:
                    for year in new_date:
                        if reading["type"] == typ and item["date"]["year"] == year:
                            if reading["value"]:
                                sum_by_year[typ][year] += round(
                                    float(reading["value"].replace(",", ".")),
                                    1,
                                )
                            else:
                                sum_by_year[typ][year] += round(
                                    (
                                        float(reading["additionalValue"].replace(",", "."))
                                        if reading["additionalValue"] is not None
                                        else 0.0
                                    ),
                                    1,
                                )

                            if reading["type"] == "warmwater":
                                sum_by_year["ww"] = reading["unit"]
                            elif reading["type"] == "water":
                                sum_by_year["w"] = reading["unit"]
                            elif reading["type"] == "heating" and reading["unit"]:
                                sum_by_year["h"] = reading["unit"]
                            elif reading["type"] == "heating":
                                sum_by_year["h"] = reading["additionalUnit"]

        indices_to_delete_costs = []

        if "costs" not in c_raw or not isinstance(c_raw.get("costs"), list):
            c_raw["costs"] = []

        for i, costs in enumerate(c_raw.get("costs", [])):
            new_readings = []
            if "costsByEnergyType" in costs:
                if select_month is None and select_year is None:
                    for reading in costs.get("costsByEnergyType", []):
                        if filter_none and reading["type"] is not None:
                            new_readings.append(reading)
                        elif not filter_none:
                            new_readings.append(reading)
                elif (
                    select_year is not None
                    and select_month is not None
                    and costs["date"]["year"] in select_year
                    and costs["date"]["month"] in select_month
                ):
                    for reading in costs.get("costsByEnergyType", []):
                        if filter_none and reading["type"] is not None:
                            new_readings.append(reading)
                        elif not filter_none:
                            new_readings.append(reading)
                elif select_year is not None and costs["date"]["year"] in select_year and select_month is None:
                    for reading in costs.get("costsByEnergyType", []):
                        if filter_none and reading["type"] is not None:
                            new_readings.append(reading)
                        elif not filter_none:
                            new_readings.append(reading)
                elif select_month is not None and costs["date"]["month"] in select_month and select_year is None:
                    for reading in costs.get("costsByEnergyType", []):
                        if filter_none and reading["type"] is not None:
                            new_readings.append(reading)
                        elif not filter_none:
                            new_readings.append(reading)
            if new_readings:
                costs["costsByEnergyType"] = new_readings
            else:
                indices_to_delete_costs.append(i)
        for index in sorted(indices_to_delete_costs, reverse=True):
            if "costs" in c_raw and index < len(c_raw["costs"]):
                del c_raw["costs"][index]

        for key in [
            "consumptionsBillingPeriods",
            "costsBillingPeriods",
            "resident",
            "co2Emissions",
            "co2EmissionsBillingPeriods",
        ]:
            if key in c_raw:
                del c_raw[key]

        consumptions: list = c_raw.get("consumptions", [])
        costs: list = c_raw.get("costs", [])

        combined_data = []
        for cost_entry in costs:
            for consumption_entry in consumptions:
                # Überprüfen, ob die Daten das gleiche Datum haben
                if cost_entry["date"] == consumption_entry["date"]:
                    # Wenn ja, kombiniere die Kosten- und Verbrauchsdaten in einem Eintrag
                    combined_entry = {
                        "date": cost_entry["date"],
                        "consumptions": consumption_entry["readings"],
                        "costs": cost_entry["costsByEnergyType"],
                    }

                    combined_data.append(combined_entry)

        total_additional_values = {}
        total_additional_custom_values = {}
        for consumption_unit in consumptions:
            if "readings" not in consumption_unit or not consumption_unit["readings"]:
                continue
            for reading in consumption_unit.get("readings", []):
                if reading["type"] is None or (reading["value"] is None and reading["additionalValue"] is None):
                    continue

                if reading["type"] not in total_additional_custom_values:
                    total_additional_custom_values[reading["type"]] = 0.0
                if reading["additionalValue"]:
                    total_additional_custom_values[reading["type"]] += round(
                        float(reading["additionalValue"].replace(",", ".")), 1
                    )
                else:
                    total_additional_custom_values[reading["type"]] += round(
                        (float(reading["value"].replace(",", ".")) if reading["value"] is not None else 0.0),
                        1,
                    )

                if reading["type"] == "warmwater":
                    total_additional_custom_values["ww"] = reading["additionalUnit"]
                elif reading["type"] == "water":
                    total_additional_custom_values["w"] = reading["additionalUnit"]
                elif reading["type"] == "heating" and reading["additionalUnit"]:
                    total_additional_custom_values["h"] = reading["additionalUnit"]
                elif reading["type"] == "heating":
                    total_additional_custom_values["h"] = reading["unit"]

                if reading["type"] not in total_additional_values:
                    total_additional_values[reading["type"]] = 0.0
                if reading["value"]:
                    total_additional_values[reading["type"]] += round(float(reading["value"].replace(",", ".")), 1)
                else:
                    total_additional_values[reading["type"]] += round(
                        (
                            float(reading["additionalValue"].replace(",", "."))
                            if reading["additionalValue"] is not None
                            else 0.0
                        ),
                        1,
                    )

                if reading["type"] == "warmwater":
                    total_additional_values["ww"] = reading["unit"]
                elif reading["type"] == "water":
                    total_additional_values["w"] = reading["unit"]
                elif reading["type"] == "heating" and reading["unit"]:
                    total_additional_values["h"] = reading["unit"]
                elif reading["type"] == "heating":
                    total_additional_values["h"] = reading["additionalUnit"]

        last_value = None
        last_custom_value = None
        last_year_compared_consumption = None

        if consumptions:
            last_value = {}
            last_custom_value = {}
            last_year_compared_consumption = {}

            if len(consumptions) > 0 and "readings" in consumptions[0] and consumptions[0]["readings"]:
                for reading in consumptions[0]["readings"]:
                    if reading["type"] is None or (reading["value"] is None and reading["additionalValue"] is None):
                        continue

                    if reading["comparedConsumption"]:
                        last_year_compared_consumption[reading["type"]] = reading["comparedConsumption"]
                        last_year_compared_consumption[reading["type"]]["comparedValue"] = float(
                            last_year_compared_consumption[reading["type"]]["comparedValue"].replace(",", ".")
                        )

                        if reading["value"]:
                            last_year_compared_consumption[reading["type"]]["nowYearValue"] = float(
                                reading["value"].replace(",", ".")
                            )
                        elif reading["additionalValue"]:
                            last_year_compared_consumption[reading["type"]]["nowYearValue"] = float(
                                reading["additionalValue"].replace(",", ".")
                            )
                        if "period" in last_year_compared_consumption[reading["type"]]:
                            del last_year_compared_consumption[reading["type"]]["period"]

                    if reading["type"] not in last_custom_value:
                        last_custom_value[reading["type"]] = 0.0
                    if reading["additionalValue"]:
                        last_custom_value[reading["type"]] += float(reading["additionalValue"].replace(",", "."))
                    else:
                        last_custom_value[reading["type"]] += (
                            float(reading["value"].replace(",", ".")) if reading["value"] is not None else 0.0
                        )

                    if reading["type"] == "warmwater":
                        last_custom_value["ww"] = reading["additionalUnit"]
                    elif reading["type"] == "water":
                        last_custom_value["w"] = reading["additionalUnit"]
                    elif reading["type"] == "heating" and reading["additionalUnit"]:
                        last_custom_value["h"] = reading["additionalUnit"]
                    elif reading["type"] == "heating":
                        last_custom_value["h"] = reading["unit"]

                    if reading["type"] not in last_value:
                        last_value[reading["type"]] = 0.0
                    if reading["value"]:  # reading["type"] in ("warmwater", "water", "heating") and
                        last_value[reading["type"]] += float(reading["value"].replace(",", "."))
                    else:
                        last_value[reading["type"]] += (
                            float(reading["additionalValue"].replace(",", "."))
                            if reading["additionalValue"] is not None
                            else 0.0
                        )
                    if reading["type"] == "warmwater":
                        last_value["ww"] = reading["unit"]
                    elif reading["type"] == "water":
                        last_value["w"] = reading["unit"]
                    elif reading["type"] == "heating" and reading["additionalUnit"]:
                        last_value["h"] = reading["unit"]
                    elif reading["type"] == "heating":
                        last_value["h"] = reading["additionalUnit"]

            last_custom_value["month"] = consumptions[0]["date"]["month"]
            last_custom_value["year"] = consumptions[0]["date"]["year"]

            last_value["month"] = consumptions[0]["date"]["month"]
            last_value["year"] = consumptions[0]["date"]["year"]

        last_costs = None
        if costs:
            if last_costs is None:
                last_costs = {}
            for costsByEnergyType in costs[0]["costsByEnergyType"]:
                if (
                    costsByEnergyType is None
                    or "type" not in costsByEnergyType
                    or costsByEnergyType["type"] is None
                    or "comparedCost" not in costsByEnergyType
                    or costsByEnergyType["comparedCost"] is None
                    or "smiley" not in costsByEnergyType["comparedCost"]
                    or costsByEnergyType["comparedCost"]["smiley"] is None
                    or "comparedPercentage" not in costsByEnergyType["comparedCost"]
                    or costsByEnergyType["comparedCost"]["comparedPercentage"] is None
                ):
                    continue

                if costsByEnergyType["type"] not in last_costs:
                    last_costs[costsByEnergyType["type"]] = 0.0
                last_costs[costsByEnergyType["type"]] += costsByEnergyType["value"]
                last_costs["unit"] = costsByEnergyType["unit"]
                if costsByEnergyType["type"] == "warmwater":
                    if costsByEnergyType["comparedCost"]["smiley"] == ["MAD", "EQUAL"]:
                        last_costs["ww"] = costsByEnergyType["comparedCost"]["comparedPercentage"]
                    elif costsByEnergyType["comparedCost"]["smiley"] in ["HAPPY"]:
                        last_costs["ww"] = costsByEnergyType["comparedCost"]["comparedPercentage"] * -1
                elif costsByEnergyType["type"] == "water":
                    if costsByEnergyType["comparedCost"]["smiley"] == ["MAD", "EQUAL"]:
                        last_costs["w"] = costsByEnergyType["comparedCost"]["comparedPercentage"]
                    elif costsByEnergyType["comparedCost"]["smiley"] in ["HAPPY"]:
                        last_costs["w"] = costsByEnergyType["comparedCost"]["comparedPercentage"] * -1
                elif costsByEnergyType["type"] == "heating":
                    if costsByEnergyType["comparedCost"]["smiley"] in ["MAD", "EQUAL"]:
                        last_costs["h"] = costsByEnergyType["comparedCost"]["comparedPercentage"]
                    elif costsByEnergyType["comparedCost"]["smiley"] in ["HAPPY"]:
                        last_costs["h"] = costsByEnergyType["comparedCost"]["comparedPercentage"] * -1
            last_costs["month"] = costs[0]["date"]["month"]
            last_costs["year"] = costs[0]["date"]["year"]

        return CustomRaw.from_dict(
            {
                "consum_types": consum_types,
                "combined_data": None,  # combined_data,
                "total_additional_values": total_additional_values,
                "total_additional_custom_values": total_additional_custom_values,
                "last_value": last_value,
                "last_custom_value": last_custom_value,
                "last_costs": last_costs,
                "all_dates": None,  # all_dates,
                "sum_by_year": sum_by_year,
                "last_year_compared_consumption": last_year_compared_consumption,
            }
        ).to_dict()

    def get_raw(self, obj_uuid: str | None = None) -> dict[str, Any]:
        """Fetch raw consumption data from the API for a specific consumption unit.

        Parameters
        ----------
        obj_uuid : str, optional
            The UUID of the consumption unit. If not provided,
            defaults to the UUID associated with the instance (`self._uuid`).

        Returns
        -------
        dict
            A dictionary containing the raw consumption data fetched from the API.

        Raises
        ------
        LoginError
            If the API responds with an error indicating login failure or invalid input.

        """
        raw: dict[str, Any] = {}

        if obj_uuid is None:
            obj_uuid = self._uuid
        response = self.session.get(CONSUMPTIONS_URL + obj_uuid, headers=self._header)
        _LOGGER.debug(
            "Performed GET request: %s [%s]:\n%s",
            CONSUMPTIONS_URL + obj_uuid,
            response.status_code,
            response.text,
        )

        retryCounter = 0
        while not raw and (retryCounter < MAX_RETRIES + 2):
            retryCounter += 1
            try:
                raw = response.json()
                if "key" in raw:
                    raise LoginError("Login fail, check your input! %s", raw["key"])
            except requests.Timeout:
                _LOGGER.exception("Exception: The request timed out")
            except requests.JSONDecodeError:
                _LOGGER.exception("Exception: Faile to parse server response")
        return raw

    def get_consumption_unit_details(self) -> dict[str, Any]:
        """Retrieve details of the consumption unit from the API.

        Returns
        -------
        dict
            A dictionary containing the details of the consumption unit.

        Raises
        ------
        ServerError
            If there is an issue with decoding the JSON response or if any request-related
            exceptions occur (e.g., network issues, timeouts).

        """
        try:
            with self.session.get(CONSUMPTION_UNIT_DETAILS_URL, headers=self._header) as r:
                _LOGGER.debug(
                    "Performed GET request: %s [%s]:\n%s",
                    CONSUMPTION_UNIT_DETAILS_URL,
                    r.status_code,
                    r.text,
                )

                r.raise_for_status()
                try:
                    return r.json()
                except requests.JSONDecodeError as e:
                    raise ServerError from e
        except (requests.RequestException, requests.Timeout) as e:
            raise ServerError from e

    def get_support_code(self) -> str | None:
        """Return the support code associated with the instance.

        Returns
        -------
        str or None
            The support code associated with the instance, or None if not set.

        """
        return self._supportCode

    getSupportCode = deprecated(get_support_code, "getSupportCode")

    def get_user_agent(self) -> str:
        """Return the User-Agent string used for HTTP requests.

        Returns
        -------
        str
            The User-Agent string.

        Notes
        -----
        This method provides a static User-Agent string commonly used for web browsers.

        """
        return (
            "Mozilla/5.0 (Windows NT 10.0; Win64; x64) AppleWebKit/537.36 (KHTML, like Gecko) Chrome/101.0.4951.67"
            " Safari/537.36"
        )

    def demo_user_login(self) -> GetTokenResponse:
        """Retrieve authentication tokens for the demo user.

        Returns
        -------
        GetTokenResponse
            A TypedDict containing authentication tokens including 'accessToken',
            'accessTokenExpiresIn', and 'refreshToken'.

        Raises
        ------
        ServerError
            If there is an issue with the server response or decoding JSON data.

        """
        try:
            self._header["User-Agent"] = self.get_user_agent()
            with self.session.get(DEMO_USER_TOKEN, headers=self._header) as r:
                _LOGGER.debug(
                    "Performed GET request %s [%s]:\n%s", DEMO_USER_TOKEN, r.status_code, r.text
                )

                r.raise_for_status()
                try:
                    data = r.json()
                    key = iter(GetTokenResponse.__annotations__)
                    token = dict((next(key), value) for value in data.values())
                    return cast(GetTokenResponse, token)
                except requests.JSONDecodeError as e:
                    raise ServerError from e
        except (requests.RequestException, requests.Timeout) as e:
            raise ServerError from e<|MERGE_RESOLUTION|>--- conflicted
+++ resolved
@@ -311,10 +311,7 @@
                 except LoginError as error:
                     # Login failed
                     self._accessToken = None
-<<<<<<< HEAD
-                    self._LOGGER.exception("Login error")
-=======
->>>>>>> d753cb09
+
                     raise LoginError(error.res) from error
                 except ServerError:
                     if retryCounter < MAX_RETRIES:

[build-system]
build-backend = "setuptools.build_meta"
requires = ['setuptools>=61.2', "setuptools-scm", "requests", "dataclasses_json"]

[project]
authors = [
  {name = "Ludy87", email = "android@astra-g.org"}
]
classifiers = [
  "Development Status :: 4 - Beta",
  "Programming Language :: Python",
  "Programming Language :: Python :: 3",
  "Programming Language :: Python :: 3.11",
  "Programming Language :: Python :: 3.12",
  "License :: OSI Approved :: MIT License",
  "Operating System :: OS Independent",
  "Intended Audience :: Developers",
  "Topic :: Software Development",
  "Topic :: Utilities",
  "Topic :: Home Automation",
  "Topic :: Software Development :: Libraries :: Python Modules"
]
dependencies = [
  "requests>=2",
  "dataclasses-json>=0.6"
]
description = "Python EcoTrend-ista Api"
dynamic = ["version", "readme"]
keywords = ["python", "api", "ecotrend", "ista"]
license = {file = "LICENSE"}
name = "pyEcoTrend-ista"
# readme = "README.md"
requires-python = ">=3.11"

[project.optional-dependencies]
doc = [
  "babel==2.17.0",
  "cachetools==5.5.2",
  "certifi==2025.4.26",
  "chardet==5.2.0",
  "charset-normalizer==3.4.2",
  "click==8.2.0",
  "colorama==0.4.6",
  "csscompressor==0.9.5",
  "distlib==0.3.9",
  "filelock==3.18.0",
  "ghp-import==2.1.0",
  "gitdb==4.0.12",
  "gitpython==3.1.44",
  "griffe==1.7.3",
  "htmlmin2==0.1.13",
  "idna==3.10",
  "jinja2==3.1.6",
  "jsmin==3.0.1",
  "markdown==3.8",
  "markdown-callouts==0.4.0",
  "markupsafe==3.0.2",
  "mdx-gh-links==0.4",
  "mergedeep==1.3.4",
  "mkdocs==1.6.1",
  "mkdocs-autorefs==1.4.1",
  "mkdocs-click==0.8.1",
  "mkdocs-get-deps==0.2.0",
  "mkdocs-git-authors-plugin==0.9.5",
  "mkdocs-git-committers-plugin-2==2.5.0",
  "mkdocs-git-revision-date-localized-plugin==1.4.5",
  "mkdocs-literate-nav==0.6.2",
  "mkdocs-material==9.6.13",
  "mkdocs-material-extensions==1.3.1",
  "mkdocs-minify-plugin==0.8.0",
<<<<<<< HEAD
  "mkdocstrings[python]==0.28.0",
  "mkdocstrings-python==1.16.10",
  "packaging==24.2",
=======
  "mkdocstrings[python]==0.29.1",
  "mkdocstrings-python==1.13.0",
  "packaging==25.0",
>>>>>>> 327c8067
  "paginate==0.5.7",
  "pathspec==0.12.1",
  "platformdirs==4.3.8",
  "pluggy==1.5.0",
  "pygments==2.19.1",
  "pymdown-extensions==10.15",
  "pyproject-api==1.9.1",
  "python-dateutil==2.9.0.post0",
  "pytz==2025.2",
  "pyyaml==6.0.2",
  "pyyaml-env-tag==1.0",
  "regex==2024.11.6",
  "requests==2.32.3",
  "six==1.17.0",
  "smmap==5.0.2",
  "tomli==2.2.1",
  "tox==4.25.0",
  "typing-extensions==4.13.2",
  "urllib3==2.3.0",
  "virtualenv==20.31.2",
  "watchdog==6.0.0"
]
publish = [
  "tox==4.25.0"
]
test = [
  "tox==4.25.0",
  "pytest==8.3.5",
  "pytest-cov==6.0.0",
  "pytest-xdist==3.6.1",
  "requests-mock[fixture]==1.12.1",
  "syrupy==4.9.1"
]

[project.urls]
Documentation = "https://ludy87.github.io/pyecotrend-ista/"
Homepage = "http://github.com/Ludy87/pyecotrend-ista"
Repository = "http://github.com/Ludy87/pyecotrend-ista"

[tool.black]
line-length = 127
target-version = ["py311"]

[tool.numpydoc_validation]
checks = [
  "all",  # report on all checks, except the below
  "SA01",
  "GL01",
  "GL02",
  "GL03",
  "SS05"
]
exclude = [
  '\.__str__$'
]

[tool.pylint.FORMAT]
max-line-length = 127

[tool.pylint."MESSAGES CONTROL"]
disable = [
  "too-many-ancestors",
  "too-many-arguments",
  "too-many-instance-attributes",
  "wrong-import-order",
  "too-many-lines",
  "too-many-locals"
]

[tool.pytest.ini_options]
addopts = "--cov=src/pyecotrend_ista/ --cov-report=term-missing -n auto"
pythonpath = ["src"]
testpaths = ["tests"]

[tool.ruff]
indent-width = 4
line-length = 127
target-version = "py311"

[tool.ruff.format]
docstring-code-format = true
docstring-code-line-length = 127
indent-style = "space"
quote-style = "double"

[tool.ruff.lint]
extend-select = ["I", "TRY", "UP", "D", "W", "N"]
ignore = ["D213", "D202", "D203", "D213", "UP038", "D406", "D407", "TRY003"]

[tool.ruff.lint.isort]
combine-as-imports = true
force-sort-within-sections = true
known-first-party = ["pyecotrend_ista"]
split-on-trailing-comma = false

[tool.ruff.lint.pydocstyle]
convention = "numpy"

[tool.setuptools.dynamic]
readme = {file = ["README.md"]}
version = {attr = 'pyecotrend_ista.__version.__version__'}<|MERGE_RESOLUTION|>--- conflicted
+++ resolved
@@ -68,15 +68,9 @@
   "mkdocs-material==9.6.13",
   "mkdocs-material-extensions==1.3.1",
   "mkdocs-minify-plugin==0.8.0",
-<<<<<<< HEAD
-  "mkdocstrings[python]==0.28.0",
-  "mkdocstrings-python==1.16.10",
-  "packaging==24.2",
-=======
   "mkdocstrings[python]==0.29.1",
   "mkdocstrings-python==1.13.0",
   "packaging==25.0",
->>>>>>> 327c8067
   "paginate==0.5.7",
   "pathspec==0.12.1",
   "platformdirs==4.3.8",

--- conflicted
+++ resolved
@@ -34,13 +34,8 @@
 
 [project.optional-dependencies]
 doc = [
-<<<<<<< HEAD
   "babel==2.17.0",
-  "cachetools==5.5.0",
-=======
-  "babel==2.16.0",
   "cachetools==5.5.1",
->>>>>>> 18a737fb
   "certifi==2024.12.14",
   "chardet==5.2.0",
   "charset-normalizer==3.4.1",
